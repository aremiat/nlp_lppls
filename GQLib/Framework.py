--- conflicted
+++ resolved
@@ -282,7 +282,7 @@
             if res["sub_end"] > max_time:
                 max_time = res["sub_end"]
             if res["is_significant"]:
-                significant_tc.append(res["bestParams"][0])
+                significant_tc.append([res["bestParams"][0], res["power_value"]])
 
         if start_date is not None and end_date is not None:
             start_date = pd.to_datetime(start_date, format="%d/%m/%Y") - timedelta(days=5*365)
@@ -299,7 +299,6 @@
         filtered_dates = [self.global_dates[i] for i in filtered_indices]
         filtered_prices = [self.global_prices[i] for i in filtered_indices]
 
-<<<<<<< HEAD
         fig = go.Figure()
         fig.add_trace(
             go.Scatter(
@@ -310,27 +309,6 @@
                 # line=dict(color='black')
             )
         )
-=======
-        for res in best_results:
-            if res["sub_start"] < min_time:
-                min_time = res["sub_start"]
-            if res["sub_end"] > max_time:
-                max_time = res["sub_end"]
-            if res["is_significant"]:
-                significant_tc.append([res["bestParams"][0], res["power_value"]])
-
-        try:
-            if (nb_tc!=None):
-                significant_tc = sorted(significant_tc, key=lambda x: x[1], reverse=True)[:nb_tc]
-                significant_tc = [element[0] for element in significant_tc]
-            else:
-                significant_tc = [element[0] for element in significant_tc]
-        except:
-            pass
-        
-        plt.figure(figsize=(12, 6))
-        plt.plot(filtered_dates, filtered_prices, label="Data", color="black")
->>>>>>> 61d6bd69
         if start_date <= self.global_dates[int(min_time)] <= end_date:
             fig.add_trace(
                 go.Scatter(
