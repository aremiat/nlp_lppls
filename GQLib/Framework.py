--- conflicted
+++ resolved
@@ -4,15 +4,9 @@
 import matplotlib.pyplot as plt
 from tqdm import tqdm
 
-<<<<<<< HEAD
-from .Optimizers import Optimizer
-from .LombAnalysis import LombAnalysis
-from .LPPL import LPPL
-=======
 from GQLib.Optimizers import Optimizer
 from GQLib.LombAnalysis import LombAnalysis
 from GQLib.LPPL import LPPL
->>>>>>> 718cf5bd
 
 class Framework:
     """
